from typing import Any
import warnings

import numpy as np
from onix.models.hyperfine import energies
from onix.sequences.sequence import (
    AWGHalfSineRamp,
    AWGSinePulse,
    AWGConstant,
    AWGSineSweep,
    AWGSineTrain,
    MultiSegments,
    Segment,
    SegmentEmpty,
    Sequence,
    TTLOn,
    TTLPulses,
)
from onix.units import Q_, ureg
from onix.awg_maps import get_channel_from_name


# TODO: transition to optical detuning function.


def chasm_segment(
    name: str,
    ao_parameters: dict[str, Any],
    eos_parameters: dict[str, Any] | None,
    field_plate_parameters: dict[str, Any],
    chasm_parameters: dict[str, Any],
    rf_parameters: dict[str, Any],
    rf_pump_parameters: dict[str, Any],
):
    transitions = chasm_parameters["transitions"]
    scan = chasm_parameters["scan"]
    detunings = chasm_parameters["detunings"]
    ao_amplitude = chasm_parameters["ao_amplitude"]
    durations = chasm_parameters["durations"]
    repeats = chasm_parameters["repeats"]
    segments = []

    for kk, transition in enumerate(transitions):
        try:
            len(durations)
            duration = durations[kk]
        except TypeError:
            duration = durations
        try:
            len(detunings)
            detuning = detunings[kk]
        except TypeError:
            detuning = detunings

        segment_name = transition
        if transition.startswith("rf_"):
            parameters = rf_pump_parameters.copy()
            parameters["into"] = transition.split("_")[1]
            segments.append(_rf_pump_segment(segment_name, rf_parameters, parameters, duration))
        else:
            if not field_plate_parameters["use"]:
                polarities = [0]
            else:
                polarities = [-1, 1]
            for polarity in polarities:
                segments.append(
                    _scan_segment(
                        segment_name,
                        ao_parameters,
                        eos_parameters,
                        transition,
                        ao_amplitude,
                        duration,
                        scan,
                        detuning + field_plate_parameters["stark_shift"] * polarity,
                    )
                )
    segment = MultiSegments(name, segments)
    return (segment, repeats)


def antihole_segment(
    name: str,
    ao_parameters: dict[str, Any],
    eos_parameters: dict[str, Any] | None,
    field_plate_parameters: dict[str, Any],
    antihole_parameters: dict[str, Any],
    rf_parameters: dict[str, Any],
    rf_pump_parameters: dict[str, Any],
):
    transitions: list[str] = antihole_parameters["transitions"]
    scan = antihole_parameters["scan"]
    detunings = antihole_parameters["detunings"]
    ao_amplitudes = antihole_parameters["ao_amplitude"]
    durations = antihole_parameters["durations"]
    repeats = antihole_parameters["repeats"]
    segments = []

    for kk, transition in enumerate(transitions):
        try:
            len(durations)
            duration = durations[kk]
        except TypeError:
            duration = durations
        try:
            len(detunings)
            detuning = detunings[kk]
        except TypeError:
            detuning = detunings
        try:
            len(ao_amplitudes)
            ao_amplitude = ao_amplitudes[kk]
        except TypeError:
            ao_amplitude = ao_amplitudes

        segment_name = transition
        if transition.startswith("rf_"):
            rf_pump_parameters = rf_pump_parameters.copy()
            rf_pump_parameters["into"] = transition[3:]
            segments.append(_rf_pump_segment(segment_name, rf_parameters, rf_pump_parameters, duration))
        else:
            segments.append(
                _scan_segment(
                    segment_name,
                    ao_parameters,
                    eos_parameters,
                    transition,
                    ao_amplitude,
                    duration,
                    scan,
                    detuning,
                )
            )
    segment = MultiSegments(name, segments)
    if field_plate_parameters["use"]:
        field_plate = AWGConstant(field_plate_parameters["amplitude"])
        fp_channel = get_channel_from_name(field_plate_parameters["name"])
        segment.add_awg_function(fp_channel, field_plate)
    return (segment, repeats)


def detect_segment(
    name: str,
    ao_parameters: dict[str, Any],
    eos_parameters: dict[str, Any] | None,
    field_plate_parameters: dict[str, Any],
    shutter_parameters: dict[str, Any],
    detect_parameters: dict[str, Any],
):
    segment = Segment(name)
    ttl_start_time = 0 * ureg.us  # digitizer trigger pulse start time.
    ttl_duration = 4 * ureg.us  # digitizer trigger pulse duration
    ttl_stop_time = ttl_start_time + ttl_duration
    detect_padding_time = 4 * ureg.us  # extra data recording time around the detection
    ttl_function = TTLPulses([[ttl_start_time, ttl_stop_time]])
    segment.add_ttl_function(detect_parameters["trigger_channel"], ttl_function)

    transition = detect_parameters["transition"]
    if eos_parameters is not None:
        eo_parameters = eos_parameters[transition]
        if transition is not None:  # TODO: use a shared transition name conversion function.
            F_state = transition[0]
            D_state = transition[1]
            frequency = (
                energies["5D0"][D_state]
                - energies["7F0"][F_state]
                + eo_parameters["offset"]
            )
        eo_amplitude = eo_parameters["amplitude"]
        eo_pulse = AWGSinePulse(frequency, eo_amplitude)
        eo_channel = get_channel_from_name(eo_parameters["name"])
        segment.add_awg_function(eo_channel, eo_pulse)

    detect_detunings = detect_parameters["detunings"]
    if field_plate_parameters["use"]:
        all_detunings = np.empty(
            (detect_detunings.size * 2,), dtype=detect_detunings.dtype
        )
        all_detunings *= detect_detunings.units
        # multiplied left side detect_detunings by -1 such that they are symmetric
        all_detunings[0::2] = detect_detunings - field_plate_parameters["stark_shift"]
        all_detunings[1::2] = detect_detunings + field_plate_parameters["stark_shift"]
        detect_detunings = all_detunings
    if detect_parameters["randomize"]:
        with warnings.catch_warnings():
            warnings.filterwarnings("ignore", category=UserWarning)
            np.random.shuffle(detect_detunings)

    start_time = ttl_start_time + detect_padding_time
    on_time = detect_parameters["on_time"]
    off_time = detect_parameters["off_time"]

    ao_frequencies = (
        ao_parameters["center_frequency"] + detect_detunings / ao_parameters["order"]
    )
    if detect_parameters["simultaneous"]:
        ao_pulse = AWG
    else:
        ao_pulse = AWGSineTrain(
            on_time,
            off_time,
            ao_frequencies,
            detect_parameters["ao_amplitude"],
            start_time=start_time + off_time / 2,
        )
    ao_channel = get_channel_from_name(ao_parameters["name"])
    segment.add_awg_function(ao_channel, ao_pulse)

    segment.add_ttl_function(shutter_parameters["channel"], TTLOn())

    detect_pulse_times = [
        (
            start_time + off_time / 2 + kk * (on_time + off_time),
            start_time + off_time / 2 + on_time + kk * (on_time + off_time),
        )
        for kk in range(len(detect_detunings))
    ]
    detect_pulse_times = [
        (
            (pulse_start + ao_parameters["rise_delay"]).to("s").magnitude,
            (pulse_end + ao_parameters["fall_delay"]).to("s").magnitude,
        )
        for (pulse_start, pulse_end) in detect_pulse_times
    ]
    analysis_parameters = {
        "detect_detunings": detect_detunings,
        "digitizer_duration": segment.duration - ttl_start_time,
        "detect_pulse_times": detect_pulse_times,
    }
    segment._duration = segment.duration + detect_parameters["delay"]
    return (segment, analysis_parameters)


def _rf_pump_segment(
    name: str,
    rf_parameters: dict[str, Any],
    rf_pump_parameters: dict[str, Any],
    duration: Q_,
):
    segment = Segment(name)
    
    rf_channel = get_channel_from_name(rf_parameters["name"])
    lower_state = rf_parameters["transition"][0]
    upper_state = rf_parameters["transition"][1]
    offset = rf_parameters["offset"]
    center_frequency = energies["7F0"][upper_state] - energies["7F0"][lower_state] + offset
    scan_detunings = rf_pump_parameters["scan_detunings"][rf_pump_parameters["into"]]
    pulse = AWGSineSweep(
        center_frequency + scan_detunings[0],
        center_frequency + scan_detunings[1],
        rf_pump_parameters["amplitude"],
        0 * ureg.s,
        duration,
    )
    segment.add_awg_function(rf_channel, pulse)
    return segment


def _scan_segment(
    name: str,
    ao_parameters: dict[str, Any],
    eos_parameters: dict[str, Any] | None,
    transition: str,
    ao_amplitude: float,
    duration: Q_,
    scan: Q_,
    detuning: Q_ = 0 * ureg.Hz,
):
    segment = Segment(name, duration)
    if eos_parameters is not None:
        eo_parameters = eos_parameters[transition]
        F_state = transition[0]  # TODO: use a shared conversion function.
        D_state = transition[1]
        frequency = (
            energies["5D0"][D_state] - energies["7F0"][F_state] + eo_parameters["offset"]
        )
        eo_pulse = AWGSinePulse(frequency, eo_parameters["amplitude"])
        eo_channel = get_channel_from_name(eo_parameters["name"])
        segment.add_awg_function(eo_channel, eo_pulse)
    start = ao_parameters["center_frequency"] + (detuning - scan) / ao_parameters["order"]
    end = ao_parameters["center_frequency"] + (detuning + scan) / ao_parameters["order"]
    ao_pulse = AWGSineSweep(start, end, ao_amplitude, 0, duration)
    ao_channel = get_channel_from_name(ao_parameters["name"])
    segment.add_awg_function(ao_channel, ao_pulse)
    return segment


class SharedSequence(Sequence):
    def __init__(
        self,
        parameters: dict[str, Any],
        shutter_off_after_antihole: bool = False,
    ):
        super().__init__()
        self._ao_parameters = parameters["ao"]
        self._eos_parameters = parameters["eos"]
        self._field_plate_parameters = parameters["field_plate"]
        self._shutter_parameters = parameters["shutter"]
        self._chasm_parameters = parameters["chasm"]
        self._antihole_parameters = parameters["antihole"]
        self._rf_parameters = parameters["rf"]
        self._rf_pump_parameters = parameters["rf_pump"]
        self._detect_parameters = parameters["detect"]
        self._shutter_off_after_antihole = shutter_off_after_antihole
        self._define_chasm()
        self._define_antihole()
        self._define_detect()
        self._define_breaks()

    def _define_chasm(self):
        segment, self._chasm_repeats = chasm_segment(
            "chasm",
            self._ao_parameters,
            self._eos_parameters,
            self._field_plate_parameters,
            self._chasm_parameters,
            self._rf_parameters,
            self._rf_pump_parameters,
        )
        self.add_segment(segment)

    def _define_antihole(self):
        segment, self._antihole_repeats = antihole_segment(
            "antihole",
            self._ao_parameters,
            self._eos_parameters,
            self._field_plate_parameters,
            self._antihole_parameters,
            self._rf_parameters,
            self._rf_pump_parameters,
        )
        self.add_segment(segment)
        opposite_field_plate_params = self._field_plate_parameters.copy()
        opposite_field_plate_params["amplitude"] = -opposite_field_plate_params["amplitude"]
        segment, self._antihole_repeats = antihole_segment(
            "antihole_opposite",
            self._ao_parameters,
            self._eos_parameters,
            opposite_field_plate_params,
            self._antihole_parameters,
            self._rf_parameters,
            self._rf_pump_parameters,
        )
        self.add_segment(segment)

    def _define_detect(self):
        segment, self.analysis_parameters = detect_segment(
            "detect",
            self._ao_parameters,
            self._eos_parameters,
            self._field_plate_parameters,
            self._shutter_parameters,
            self._detect_parameters,
        )
        self.analysis_parameters["detect_groups"] = []
        self.add_segment(segment)

    def _define_breaks(self):
        break_time = 10 * ureg.us
        segment = SegmentEmpty("break", break_time)
        self.add_segment(segment)

        total_field_plate_time = self._field_plate_parameters["ramp_time"] + self._field_plate_parameters["padding_time"]
        segment_up = Segment("field_plate_ramp_up", total_field_plate_time)
        segment_down = Segment("field_plate_ramp_down", total_field_plate_time)
        segment_up_opposite = Segment("field_plate_ramp_up_opposite", total_field_plate_time)
        segment_down_opposite = Segment("field_plate_ramp_down_opposite", total_field_plate_time)
        if self._field_plate_parameters["use"]:
            field_plate_channel = get_channel_from_name(self._field_plate_parameters["name"])
            field_plate_up = AWGHalfSineRamp(
                0,
                self._field_plate_parameters["amplitude"],
                0 * ureg.s,
                self._field_plate_parameters["ramp_time"],
            )
            field_plate_down = AWGHalfSineRamp(
                self._field_plate_parameters["amplitude"],
                0,
                0 * ureg.s,
                self._field_plate_parameters["ramp_time"],
            )
            segment_up.add_awg_function(field_plate_channel, field_plate_up)
            segment_down.add_awg_function(field_plate_channel, field_plate_down)

            field_plate_up_opposite = AWGHalfSineRamp(
                0,
                -self._field_plate_parameters["amplitude"],
                0 * ureg.s,
                self._field_plate_parameters["ramp_time"],
            )
            field_plate_down_opposite = AWGHalfSineRamp(
                -self._field_plate_parameters["amplitude"],
                0,
                0 * ureg.s,
                self._field_plate_parameters["ramp_time"],
            )
            segment_up_opposite.add_awg_function(field_plate_channel, field_plate_up_opposite)
            segment_down_opposite.add_awg_function(field_plate_channel, field_plate_down_opposite)
        self.add_segment(segment_up)
        self.add_segment(segment_down)
        self.add_segment(segment_up_opposite)
        self.add_segment(segment_down_opposite)

        segment = Segment("shutter_break", break_time)
        segment.add_ttl_function(self._shutter_parameters["channel"], TTLOn())
        self.add_segment(segment)
        self._shutter_rise_delay_repeats = int(
            self._shutter_parameters["rise_delay"] / break_time
        )
        self._shutter_fall_delay_repeats = int(
            self._shutter_parameters["fall_delay"] / break_time
        )

    def get_detect_sequence(self, detect_cycles: int) -> list[tuple[str, int]]:
        segment_steps = []
        max_cycles = 1000000
        if detect_cycles <= max_cycles:
            segment_steps.append(("detect", detect_cycles))
        else:
            for _ in range(detect_cycles // max_cycles):
                segment_steps.append(("detect", max_cycles))
            segment_steps.append(("detect", detect_cycles % max_cycles))
        return segment_steps

    def get_chasm_sequence(self):
        segment_steps = []
        segment_steps.append(("chasm", self._chasm_repeats))
        detect_cycles = self._detect_parameters["cycles"]["chasm"]
        if detect_cycles > 0:
            segment_steps.append(("shutter_break", self._shutter_rise_delay_repeats))
            segment_steps.extend(self.get_detect_sequence(detect_cycles))
            self.analysis_parameters["detect_groups"].append(("chasm", detect_cycles))
            segment_steps.append(("break", self._shutter_fall_delay_repeats))
        return segment_steps

    def get_antihole_sequence(self, use_opposite_field):
        segment_steps = []
<<<<<<< HEAD
        if not use_opposite_field:
            segment_steps.append(("field_plate_ramp_up", 1))
            segment_steps.append(("antihole", self._antihole_repeats))
            segment_steps.append(("field_plate_ramp_down", 1))
        else:
            segment_steps.append(("field_plate_ramp_up_opposite", 1))
            segment_steps.append(("antihole_opposite", self._antihole_repeats))
            segment_steps.append(("field_plate_ramp_down_opposite", 1))
=======
        segment_steps.append(("field_plate_ramp_up", 1))
        segment_steps.append(("antihole", self._antihole_repeats))
        segment_steps.append(("field_plate_ramp_down", 1))
        segment_steps.append("break", int(self._antihole_parameters["detect_delay"]/(10 * ureg.us)))
>>>>>>> 09d41b4f
        segment_steps.append(("shutter_break", self._shutter_rise_delay_repeats))
        detect_cycles = self._detect_parameters["cycles"]["antihole"]
        segment_steps.extend(self.get_detect_sequence(detect_cycles))
        self.analysis_parameters["detect_groups"].append(("antihole", detect_cycles))
        segment_steps.append(("shutter_break", 1))
        if self._shutter_off_after_antihole:
            segment_steps.append(("break", self._shutter_fall_delay_repeats))
        return segment_steps

    def get_rf_sequence(self, use_rf_index=None):
        """This must be defined in derived classes."""
        raise NotImplementedError()

    def setup_sequence(self, use_opposite_field=False, use_rf_index=None):
        segment_steps = []
        segment_steps.extend(self.get_chasm_sequence())
        segment_steps.extend(self.get_antihole_sequence(use_opposite_field))
        segment_steps.extend(self.get_rf_sequence(use_rf_index))
        return super().setup_sequence(segment_steps)

    def num_of_record_cycles(self):
        total_cycles = 0
        for name, cycles in self.analysis_parameters["detect_groups"]:
            total_cycles += cycles
        return total_cycles<|MERGE_RESOLUTION|>--- conflicted
+++ resolved
@@ -435,7 +435,6 @@
 
     def get_antihole_sequence(self, use_opposite_field):
         segment_steps = []
-<<<<<<< HEAD
         if not use_opposite_field:
             segment_steps.append(("field_plate_ramp_up", 1))
             segment_steps.append(("antihole", self._antihole_repeats))
@@ -444,12 +443,7 @@
             segment_steps.append(("field_plate_ramp_up_opposite", 1))
             segment_steps.append(("antihole_opposite", self._antihole_repeats))
             segment_steps.append(("field_plate_ramp_down_opposite", 1))
-=======
-        segment_steps.append(("field_plate_ramp_up", 1))
-        segment_steps.append(("antihole", self._antihole_repeats))
-        segment_steps.append(("field_plate_ramp_down", 1))
         segment_steps.append("break", int(self._antihole_parameters["detect_delay"]/(10 * ureg.us)))
->>>>>>> 09d41b4f
         segment_steps.append(("shutter_break", self._shutter_rise_delay_repeats))
         detect_cycles = self._detect_parameters["cycles"]["antihole"]
         segment_steps.extend(self.get_detect_sequence(detect_cycles))
